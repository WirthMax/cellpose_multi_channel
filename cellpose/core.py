import os, sys, time, shutil, tempfile, datetime, pathlib, subprocess
import numpy as np
from tqdm import trange, tqdm
from urllib.parse import urlparse
import tempfile

from scipy.ndimage import median_filter
import cv2

from . import transforms, dynamics, utils, plot, metrics

try:
    from mxnet import gluon, nd
    import mxnet as mx
    from . import resnet_style
    MXNET_ENABLED = True 
    mx_GPU = mx.gpu()
    mx_CPU = mx.cpu()
except:
    MXNET_ENABLED = False

try:
    import torch
    from torch import optim, nn
    from torch.utils import mkldnn as mkldnn_utils
    from . import resnet_torch
    TORCH_ENABLED = True 
    torch_GPU = torch.device('cuda')
    torch_CPU = torch.device('cpu')
except:
    TORCH_ENABLED = False

def parse_model_string(pretrained_model):
    if isinstance(pretrained_model, list):
        model_str = os.path.split(pretrained_model[0])[-1]
    else:
        model_str = os.path.split(pretrained_model)[-1]
    if len(model_str)>3 and model_str[:4]=='unet':
        print('parsing model string to get unet options')
        nclasses = max(2, int(model_str[4]))
    elif len(model_str)>7 and model_str[:8]=='cellpose':
        print('parsing model string to get cellpose options')
        nclasses = 3
    else:
        return None
    ostrs = model_str.split('_')[2::2]
    residual_on = ostrs[0]=='on'
    style_on = ostrs[1]=='on'
    concatenation = ostrs[2]=='on'
    return nclasses, residual_on, style_on, concatenation

def use_gpu(gpu_number=0, istorch=True):
    """ check if gpu works """
    if istorch:
        return _use_gpu_torch(gpu_number)
    else:
        return _use_gpu_mxnet(gpu_number)

def _use_gpu_mxnet(gpu_number=0):
    try:
        _ = mx.ndarray.array([1, 2, 3], ctx=mx.gpu(gpu_number))
        print('** MXNET CUDA version installed and working. **')
        return True
    except mx.MXNetError:
        print('MXNET CUDA version not installed/working.')
        return False

def _use_gpu_torch(gpu_number=0):
    try:
        device = torch.device('cuda:' + str(gpu_number))
        _ = torch.zeros([1, 2, 3]).to(device)
        print('** TORCH CUDA version installed and working. **')
        return True
    except:
        print('TORCH CUDA version not installed/working.')
        return False

def assign_device(istorch, gpu):
    if gpu and use_gpu(istorch=istorch):
        device = torch_GPU if istorch else mx_GPU
        gpu=True
        print('>>>> using GPU')
    else:
        device = torch_CPU if istorch else mx_CPU
        print('>>>> using CPU')
        gpu=False
    return device, gpu

def check_mkl(istorch=True):
    print('Running test snippet to check if MKL-DNN working')
    if istorch:
        print('see https://pytorch.org/docs/stable/backends.html?highlight=mkl')
    else:
        print('see https://mxnet.apache.org/versions/1.6/api/python/docs/tutorials/performance/backend/mkldnn/mkldnn_readme.html#4)')
    if istorch:
        mkl_enabled = torch.backends.mkldnn.is_available()
    else:
        process = subprocess.Popen(['python', 'test_mkl.py'],
                                    stdout=subprocess.PIPE, stderr=subprocess.PIPE, 
                                    cwd=os.path.dirname(os.path.abspath(__file__)))
        stdout, stderr = process.communicate()
        if len(stdout)>0:
            mkl_enabled = True
        else:
            mkl_enabled = False
    if mkl_enabled:
        print('** MKL version working - CPU version is sped up. **')
    elif not istorch:
        print('WARNING: MKL version on mxnet not working/installed - CPU version will be SLOW.')
    else:
        print('WARNING: MKL version on torch not working/installed - CPU version will be slightly slower.')
    return mkl_enabled


def convert_images(x, channels, do_3D, normalize, invert):
    """ return list of images with channels last and normalized intensities """
    if not isinstance(x,list) and not (x.ndim>3 and not do_3D):
        nolist = True
        x = [x]
    else:
        nolist = False
    
    nimg = len(x)
    if do_3D:
        for i in range(len(x)):
            if x[i].ndim<3:
                raise ValueError('ERROR: cannot process 2D images in 3D mode') 
            elif x[i].ndim<4:
                x[i] = x[i][...,np.newaxis]
            if x[i].shape[1]<4:
                x[i] = x[i].transpose((0,2,3,1))
            elif x[i].shape[0]<4:
                x[i] = x[i].transpose((1,2,3,0))
            print('multi-stack tiff read in as having %d planes %d channels'%
                    (x[i].shape[0], x[i].shape[-1]))

    if channels is not None:
        if len(channels)==2:
            if not isinstance(channels[0], list):
                channels = [channels for i in range(nimg)]
        for i in range(len(x)):
            if x[i].shape[0]<4:
                x[i] = x[i].transpose(1,2,0)
        x = [transforms.reshape(x[i], channels=channels[i]) for i in range(nimg)]
    elif do_3D:
        for i in range(len(x)):
            # code above put channels last
            if x[i].shape[-1]>2:
                print('WARNING: more than 2 channels given, use "channels" input for specifying channels - just using first two channels to run processing')
                x[i] = x[i][...,:2]
    else:
        for i in range(len(x)):
            if x[i].ndim>3:
                raise ValueError('ERROR: cannot process 4D images in 2D mode')
            elif x[i].ndim==2:
                x[i] = np.stack((x[i], np.zeros_like(x[i])), axis=2)
            elif x[i].shape[0]<8:
                x[i] = x[i].transpose((1,2,0))
            if x[i].shape[-1]>2:
                print('WARNING: more than 2 channels given, use "channels" input for specifying channels - just using first two channels to run processing')
                x[i] = x[i][:,:,:2]

    if normalize or invert:
        x = [transforms.normalize_img(x[i], invert=invert) for i in range(nimg)]
    return x, nolist


class UnetModel():
    def __init__(self, gpu=False, pretrained_model=False,
                    diam_mean=30., net_avg=True, device=None,
                    residual_on=False, style_on=False, concatenation=True,
                    nclasses = 3, torch=True):
        self.unet = True
        if torch:
            if not TORCH_ENABLED:
                print('torch not installed')
                torch = False
        self.torch = torch
        self.mkldnn = None
        if device is None:
            sdevice, gpu = assign_device(torch, gpu)
        self.device = device if device is not None else sdevice
        self.gpu = gpu
        if torch and not self.gpu:
            self.mkldnn = check_mkl(self.torch)
        self.pretrained_model = pretrained_model
        self.diam_mean = diam_mean

        if pretrained_model:
            params = parse_model_string(pretrained_model)
            if params is not None:
                nclasses, residual_on, style_on, concatenation = params
        
        ostr = ['off', 'on']
        self.net_type = 'unet{}_residual_{}_style_{}_concatenation_{}'.format(nclasses,
                                                                                ostr[residual_on],
                                                                                ostr[style_on],
                                                                                ostr[concatenation])                                             
        if pretrained_model:
            print(self.net_type)
        # create network
        self.nclasses = nclasses
        nbase = [32,64,128,256]
        if self.torch:
            nchan = 2
            nbase = [nchan, 32, 64, 128, 256]
            self.net = resnet_torch.CPnet(nbase, 
                                          self.nclasses, 
                                          3,
                                          residual_on=residual_on, 
                                          style_on=style_on,
                                          concatenation=concatenation,
                                          mkldnn=self.mkldnn).to(self.device)
        else:
            self.net = resnet_style.CPnet(nbase, nout=self.nclasses,
                                        residual_on=residual_on, 
                                        style_on=style_on,
                                        concatenation=concatenation)
            self.net.hybridize(static_alloc=True, static_shape=True)
            self.net.initialize(ctx = self.device)

        if pretrained_model is not None and isinstance(pretrained_model, str):
            self.net.load_model(pretrained_model, cpu=(not self.gpu))

    def eval(self, x, batch_size=8, channels=None, invert=False, normalize=True,
             rescale=None, do_3D=False, anisotropy=None, net_avg=True, augment=False,
             tile=True, cell_threshold=None, boundary_threshold=None, min_size=15):
        """ segment list of images x

            Parameters
            ----------
            x: list or array of images
                can be list of 2D/3D images, or array of 2D/3D images, or 4D image array

            batch_size: int (optional, default 8)
                number of 224x224 patches to run simultaneously on the GPU
                (can make smaller or bigger depending on GPU memory usage)

            channels: list (optional, default None)
                list of channels, either of length 2 or of length number of images by 2.
                First element of list is the channel to segment (0=grayscale, 1=red, 2=green, 3=blue).
                Second element of list is the optional nuclear channel (0=none, 1=red, 2=green, 3=blue).
                For instance, to segment grayscale images, input [0,0]. To segment images with cells
                in green and nuclei in blue, input [2,3]. To segment one grayscale image and one
                image with cells in green and nuclei in blue, input [[0,0], [2,3]].

            invert: bool (optional, default False)
                invert image pixel intensity before running network

            normalize: bool (optional, default True)
                normalize data so 0.0=1st percentile and 1.0=99th percentile of image intensities in each channel

            rescale: float (optional, default None)
                resize factor for each image, if None, set to 1.0

            do_3D: bool (optional, default False)
                set to True to run 3D segmentation on 4D image input

            anisotropy: float (optional, default None)
                for 3D segmentation, optional rescaling factor (e.g. set to 2.0 if Z is sampled half as dense as X or Y)

            net_avg: bool (optional, default True)
                runs the 4 built-in networks and averages them if True, runs one network if False

            augment: bool (optional, default False)
                tiles image with overlapping tiles and flips overlapped regions to augment

            tile: bool (optional, default True)
                tiles image to ensure GPU/CPU memory usage limited (recommended)

            cell_threshold: float (optional, default 0.0)
                cell probability threshold (all pixels with prob above threshold kept for masks)

            boundary_threshold: float (optional, default 0.0)
                cell probability threshold (all pixels with prob above threshold kept for masks)

            min_size: int (optional, default 15)
                minimum number of pixels per mask, can turn off with -1

            Returns
            -------
            masks: list of 2D arrays, or single 3D array (if do_3D=True)
                labelled image, where 0=no masks; 1,2,...=mask labels

            flows: list of lists 2D arrays, or list of 3D arrays (if do_3D=True)
                flows[k][0] = XY flow in HSV 0-255
                flows[k][1] = flows at each pixel
                flows[k][2] = the cell probability centered at 0.0

            styles: list of 1D arrays of length 64, or single 1D array (if do_3D=True)
                style vector summarizing each image, also used to estimate size of objects in image

        """
        x, nolist = convert_images(x, channels, do_3D, normalize, invert)
        nimg = len(x)
        self.batch_size = batch_size

        styles = []
        flows = []
        masks = []
        if rescale is None:
            rescale = np.ones(nimg)
        elif isinstance(rescale, float):
            rescale = rescale * np.ones(nimg)
        if nimg > 1:
            iterator = trange(nimg)
        else:
            iterator = range(nimg)

        if isinstance(self.pretrained_model, list):
            model_path = self.pretrained_model[0]
            if not net_avg:
                self.net.load_model(self.pretrained_model[0])
                if not self.torch:
                    self.net.collect_params().grad_req = 'null'
        else:
            model_path = self.pretrained_model

        if cell_threshold is None or boundary_threshold is None:
            try:
                thresholds = np.load(model_path+'_cell_boundary_threshold.npy')
                cell_threshold, boundary_threshold = thresholds
                print('>>>> found saved thresholds from validation set')
            except:
                print('WARNING: no thresholds found, using default / user input')

        cell_threshold = 2.0 if cell_threshold is None else cell_threshold
        boundary_threshold = 0.5 if boundary_threshold is None else boundary_threshold

        if not do_3D:
            for i in iterator:
                img = x[i].copy()
                shape = img.shape
                # rescale image for flow computation
                imgs = transforms.resize_image(img, rsz=rescale[i])
                y, style = self._run_nets(img, net_avg=net_avg, augment=augment, 
                                          tile=tile)
                
                maski = utils.get_masks_unet(y, cell_threshold, boundary_threshold)
                maski = utils.fill_holes_and_remove_small_masks(maski, min_size=min_size)
                maski = transforms.resize_image(maski, shape[-3], shape[-2], 
                                                    interpolation=cv2.INTER_NEAREST)
                masks.append(maski)
                styles.append(style)
        else:
            for i in iterator:
                tic=time.time()
                yf, style = self._run_3D(x[i], rsz=rescale[i], anisotropy=anisotropy, 
                                         net_avg=net_avg, augment=augment, tile=tile)
                yf = yf.mean(axis=0)
                print('probabilities computed %2.2fs'%(time.time()-tic))
                maski = utils.get_masks_unet(yf.transpose((1,2,3,0)), cell_threshold, boundary_threshold)
                maski = utils.fill_holes_and_remove_small_masks(maski, min_size=min_size)
                masks.append(maski)
                styles.append(style)
                print('masks computed %2.2fs'%(time.time()-tic))
                flows.append(yf)

        if nolist:
            masks, flows, styles = masks[0], flows[0], styles[0]

        return masks, flows, styles

    def _to_device(self, x):
        if self.torch:
            X = torch.from_numpy(x).float().to(self.device)
        else:
            #if x.dtype != 'bool':
            X = nd.array(x.astype(np.float32), ctx=self.device)
        return X

    def _from_device(self, X):
        if self.torch:
            x = X.detach().cpu().numpy()
        else:
            x = X.asnumpy()
        return x

    def network(self, x, return_conv=False):
        """ convert imgs to torch/mxnet and run network model and return numpy """
        X = self._to_device(x)
        if self.torch:
            self.net.eval()
            if self.mkldnn:
                self.net = mkldnn_utils.to_mkldnn(self.net)
        y, style, conv = self.net(X)
        if self.mkldnn:
            self.net.to(torch_CPU)
        y = self._from_device(y)
        style = self._from_device(style)
        if return_conv:
            conv = self._from_device(conv)
            y = np.concatenate((y, conv), axis=1)
        
        return y, style
                
    def _run_nets(self, img, net_avg=True, augment=False, tile=True, tile_overlap=0.1, bsize=224, 
                  return_conv=False, progress=None):
        """ run network (if more than one, loop over networks and average results

        Parameters
        --------------

        img: float, [Ly x Lx x nchan] or [Lz x Ly x Lx x nchan]

        net_avg: bool (optional, default True)
            runs the 4 built-in networks and averages them if True, runs one network if False

        augment: bool (optional, default False)
            tiles image with overlapping tiles and flips overlapped regions to augment

        tile: bool (optional, default True)
            tiles image to ensure GPU memory usage limited (recommended)

        tile_overlap: float (optional, default 0.1)
            fraction of overlap of tiles when computing flows

        progress: pyqt progress bar (optional, default None)
                to return progress bar status to GUI

        Returns
        ------------------

        y: array [3 x Ly x Lx] or [3 x Lz x Ly x Lx]
            y is output (averaged over networks);
            y[0] is Y flow; y[1] is X flow; y[2] is cell probability

        style: array [64]
            1D array summarizing the style of the image,
            if tiled it is averaged over tiles,
            but not averaged over networks.

        """
        if isinstance(self.pretrained_model, str) or not net_avg:  
            y, style = self._run_net(img, augment=augment, tile=tile, 
                                     bsize=bsize, return_conv=return_conv)
        else:  
            for j in range(len(self.pretrained_model)):
                self.net.load_model(self.pretrained_model[j], cpu=(not self.gpu))
                if not self.torch:
                    self.net.collect_params().grad_req = 'null'
                y0, style = self._run_net(img, augment=augment, tile=tile, 
                                          tile_overlap=tile_overlap, bsize=bsize,
                                          return_conv=return_conv)

                if j==0:
                    y = y0
                else:
                    y += y0
                if progress is not None:
                    progress.setValue(10 + 10*j)
            y = y / len(self.pretrained_model)
        return y, style

    def _run_net(self, imgs, augment=False, tile=True, tile_overlap=0.1, bsize=224,
                 return_conv=False):
        """ run network on image or stack of images

        (faster if augment is False)

        Parameters
        --------------

        imgs: array [Ly x Lx x nchan] or [Lz x Ly x Lx x nchan]

        rsz: float (optional, default 1.0)
            resize coefficient(s) for image

        augment: bool (optional, default False)
            tiles image with overlapping tiles and flips overlapped regions to augment

        tile: bool (optional, default True)
            tiles image to ensure GPU/CPU memory usage limited (recommended);
            cannot be turned off for 3D segmentation

        tile_overlap: float (optional, default 0.1)
            fraction of overlap of tiles when computing flows

        bsize: int (optional, default 224)
            size of tiles to use in pixels [bsize x bsize]

        Returns
        ------------------

        y: array [Ly x Lx x 3] or [Lz x Ly x Lx x 3]
            y[...,0] is Y flow; y[...,1] is X flow; y[...,2] is cell probability

        style: array [64]
            1D array summarizing the style of the image,
            if tiled it is averaged over tiles

        """   
        if imgs.ndim==4:  
            # make image Lz x nchan x Ly x Lx for net
            imgs = np.transpose(imgs, (0,3,1,2)) 
            detranspose = (0,2,3,1)
            return_conv = False
        else:
            # make image nchan x Ly x Lx for net
            imgs = np.transpose(imgs, (2,0,1))
            detranspose = (1,2,0)

        # pad image for net so Ly and Lx are divisible by 4
        imgs, ysub, xsub = transforms.pad_image_ND(imgs)
        # slices from padding
        slc = [slice(0, imgs.shape[n]+1) for n in range(imgs.ndim)]
        slc[-3] = slice(0, self.nclasses + 32*return_conv + 1)
        slc[-2] = slice(ysub[0], ysub[-1]+1)
        slc[-1] = slice(xsub[0], xsub[-1]+1)
        slc = tuple(slc)

        # run network
        if tile or augment or imgs.ndim==4:
            y, style = self._run_tiled(imgs, augment=augment, bsize=bsize, 
                                      tile_overlap=tile_overlap, 
                                      return_conv=return_conv)
        else:
            imgs = np.expand_dims(imgs, axis=0)
            y, style = self.network(imgs, return_conv=return_conv)
            y, style = y[0], style[0]
        style /= (style**2).sum()**0.5

        # slice out padding
        y = y[slc]

        # transpose so channels axis is last again
        y = np.transpose(y, detranspose)
         
        return y, style
    
    def _run_tiled(self, imgi, augment=False, bsize=224, tile_overlap=0.1, return_conv=False):
        """ run network in tiles of size [bsize x bsize]

        First image is split into overlapping tiles of size [bsize x bsize].
        If augment, tiles have 50% overlap and are flipped at overlaps.
        The average of the network output over tiles is returned.

        Parameters
        --------------

        imgi: array [nchan x Ly x Lx] or [Lz x nchan x Ly x Lx]

        augment: bool (optional, default False)
            tiles image with overlapping tiles and flips overlapped regions to augment

        bsize: int (optional, default 224)
            size of tiles to use in pixels [bsize x bsize]
         
        tile_overlap: float (optional, default 0.1)
            fraction of overlap of tiles when computing flows

        Returns
        ------------------

        yf: array [3 x Ly x Lx] or [Lz x 3 x Ly x Lx]
            yf is averaged over tiles
            yf[0] is Y flow; yf[1] is X flow; yf[2] is cell probability

        styles: array [64]
            1D array summarizing the style of the image, averaged over tiles

        """

        if imgi.ndim==4:
            batch_size = self.batch_size 
            Lz, nchan = imgi.shape[:2]
            IMG, ysub, xsub, Ly, Lx = transforms.make_tiles(imgi[0], bsize=bsize, 
                                                            augment=augment, tile_overlap=tile_overlap)
            ny, nx, nchan, ly, lx = IMG.shape
            batch_size *= max(4, (bsize**2 // (ly*lx))**0.5)
            yf = np.zeros((Lz, self.nclasses, imgi.shape[-2], imgi.shape[-1]), np.float32)
            styles = []
            if ny*nx > batch_size:
                ziterator = trange(Lz)
                for i in ziterator:
                    yfi, stylei = self._run_tiled(imgi[i], augment=augment, 
                                                  bsize=bsize, tile_overlap=tile_overlap)
                    yf[i] = yfi
                    styles.append(stylei)
            else:
                # run multiple slices at the same time
                ntiles = ny*nx
                nimgs = max(2, int(np.round(batch_size / ntiles)))
                niter = int(np.ceil(Lz/nimgs))
                ziterator = trange(niter)
                for k in ziterator:
                    IMGa = np.zeros((ntiles*nimgs, nchan, ly, lx), np.float32)
                    for i in range(min(Lz-k*nimgs, nimgs)):
                        IMG, ysub, xsub, Ly, Lx = transforms.make_tiles(imgi[k*nimgs+i], bsize=bsize, 
                                                                        augment=augment, tile_overlap=tile_overlap)
                        IMGa[i*ntiles:(i+1)*ntiles] = np.reshape(IMG, (ny*nx, nchan, ly, lx))
                    ya, stylea = self.network(IMGa)
                    for i in range(min(Lz-k*nimgs, nimgs)):
                        y = ya[i*ntiles:(i+1)*ntiles]
                        if augment:
                            y = np.reshape(y, (ny, nx, 3, ly, lx))
                            y = transforms.unaugment_tiles(y, self.unet)
                            y = np.reshape(y, (-1, 3, ly, lx))
                        yfi = transforms.average_tiles(y, ysub, xsub, Ly, Lx)
                        yfi = yfi[:,:imgi.shape[2],:imgi.shape[3]]
                        yf[k*nimgs+i] = yfi
                        stylei = stylea[i*ntiles:(i+1)*ntiles].sum(axis=0)
                        stylei /= (stylei**2).sum()**0.5
                        styles.append(stylei)
            return yf, np.array(styles)
        else:
            IMG, ysub, xsub, Ly, Lx = transforms.make_tiles(imgi, bsize=bsize, 
                                                            augment=augment, tile_overlap=tile_overlap)
            ny, nx, nchan, ly, lx = IMG.shape
            IMG = np.reshape(IMG, (ny*nx, nchan, ly, lx))
            batch_size = self.batch_size
            niter = int(np.ceil(IMG.shape[0] / batch_size))
            nout = self.nclasses + 32*return_conv
            y = np.zeros((IMG.shape[0], nout, ly, lx))
            for k in range(niter):
                irange = np.arange(batch_size*k, min(IMG.shape[0], batch_size*k+batch_size))
                y0, style = self.network(IMG[irange], return_conv=return_conv)
                y[irange] = y0.reshape(len(irange), y0.shape[-3], y0.shape[-2], y0.shape[-1])
                if k==0:
                    styles = style[0]
                styles += style.sum(axis=0)
            styles /= IMG.shape[0]
            if augment:
                y = np.reshape(y, (ny, nx, nout, bsize, bsize))
                y = transforms.unaugment_tiles(y, self.unet)
                y = np.reshape(y, (-1, nout, bsize, bsize))
            
            yf = transforms.average_tiles(y, ysub, xsub, Ly, Lx)
            yf = yf[:,:imgi.shape[1],:imgi.shape[2]]
            styles /= (styles**2).sum()**0.5
            return yf, styles

    def _run_3D(self, imgs, rsz=1.0, anisotropy=None, net_avg=True, 
                augment=False, tile=True, tile_overlap=0.1, 
                bsize=224, progress=None):
        """ run network on stack of images

        (faster if augment is False)

        Parameters
        --------------

        imgs: array [Lz x Ly x Lx x nchan]

        rsz: float (optional, default 1.0)
            resize coefficient(s) for image

        anisotropy: float (optional, default None)
                for 3D segmentation, optional rescaling factor (e.g. set to 2.0 if Z is sampled half as dense as X or Y)

        net_avg: bool (optional, default True)
            runs the 4 built-in networks and averages them if True, runs one network if False

        augment: bool (optional, default False)
            tiles image with overlapping tiles and flips overlapped regions to augment

        tile: bool (optional, default True)
            tiles image to ensure GPU/CPU memory usage limited (recommended);
            cannot be turned off for 3D segmentation

        tile_overlap: float (optional, default 0.1)
            fraction of overlap of tiles when computing flows

        bsize: int (optional, default 224)
            size of tiles to use in pixels [bsize x bsize]

        progress: pyqt progress bar (optional, default None)
            to return progress bar status to GUI


        Returns
        ------------------

        yf: array [Lz x Ly x Lx x 3]
            y[...,0] is Y flow; y[...,1] is X flow; y[...,2] is cell probability

        style: array [64]
            1D array summarizing the style of the image,
            if tiled it is averaged over tiles

        """ 
        sstr = ['YX', 'ZY', 'ZX']
        if anisotropy is not None:
            rescaling = [[rsz, rsz],
                         [rsz*anisotropy, rsz],
                         [rsz*anisotropy, rsz]]
        else:
            rescaling = [rsz] * 3
        pm = [(0,1,2,3), (1,0,2,3), (2,0,1,3)]
        ipm = [(3,0,1,2), (3,1,0,2), (3,1,2,0)]
        yf = np.zeros((3, self.nclasses, imgs.shape[0], imgs.shape[1], imgs.shape[2]), np.float32)
        for p in range(3 - 2*self.unet):
            xsl = imgs.copy().transpose(pm[p])
            # rescale image for flow computation
            shape = xsl.shape
            xsl = transforms.resize_image(xsl, rsz=rescaling[p])    
            # per image
            print('\n running %s: %d planes of size (%d, %d) \n\n'%(sstr[p], shape[0], shape[1], shape[2]))
            y, style = self._run_nets(xsl, net_avg=net_avg, augment=augment, tile=tile, 
                                      bsize=bsize, tile_overlap=tile_overlap)
            y = transforms.resize_image(y, shape[1], shape[2])    
            yf[p] = y.transpose(ipm[p])
            if progress is not None:
                progress.setValue(25+15*p)
        return yf, style

    def loss_fn(self, lbl, y):
        """ loss function between true labels lbl and prediction y """
        # if available set boundary pixels to 2
        if lbl.shape[1]>1 and self.nclasses>2:
            boundary = lbl[:,1]<=4
            lbl = lbl[:,0]
            lbl[boundary] *= 2
        else:
            lbl = lbl[:,0]
        lbl = self._to_device(lbl)
        loss = 8 * 1./self.nclasses * self.criterion(y, lbl)
        return loss

    def train(self, train_data, train_labels, train_files=None, 
              test_data=None, test_labels=None, test_files=None,
              channels=None, normalize=True, pretrained_model=None, save_path=None, save_every=100,
              learning_rate=0.2, n_epochs=500, momentum=0.9, weight_decay=0.00001, batch_size=8, rescale=False):
        """ train function uses 0-1 mask label and boundary pixels for training """

        nimg = len(train_data)

        train_data, train_labels, test_data, test_labels, run_test = transforms.reshape_train_test(train_data, train_labels,
                                                                                                   test_data, test_labels,
                                                                                                   channels, normalize)

        # add dist_to_bound to labels
        if self.nclasses==3:
            print('computing boundary pixels')
            train_classes = [np.stack((label, label>0, utils.distance_to_boundary(label)), axis=0).astype(np.float32)
                                for label in tqdm(train_labels)]
        else:
            train_classes = [np.stack((label, label>0), axis=0).astype(np.float32)
                                for label in tqdm(train_labels)]
        if run_test:
            if self.nclasses==3:
                test_classes = [np.stack((label, label>0, utils.distance_to_boundary(label)), axis=0).astype(np.float32)
                                    for label in tqdm(test_labels)]
            else:
                test_classes = [np.stack((label, label>0), axis=0).astype(np.float32)
                                    for label in tqdm(test_labels)]
        
        # split train data into train and val
        val_data = train_data[::8]
        val_classes = train_classes[::8]
        val_labels = train_labels[::8]
        del train_data[::8], train_classes[::8], train_labels[::8]

        model_path = self._train_net(train_data, train_classes, 
                                     test_data, test_classes,
                                     pretrained_model, save_path, save_every,
                                     learning_rate, n_epochs, momentum, weight_decay, 
                                     batch_size, rescale)


        # find threshold using validation set
        print('>>>> finding best thresholds using validation set')
        cell_threshold, boundary_threshold = self.threshold_validation(val_data, val_labels)
        np.save(model_path+'_cell_boundary_threshold.npy', np.array([cell_threshold, boundary_threshold]))

    def threshold_validation(self, val_data, val_labels):
        cell_thresholds = np.arange(-4.0, 4.25, 0.5)
        if self.nclasses==3:
            boundary_thresholds = np.arange(-2, 2.25, 1.0)
        else:
            boundary_thresholds = np.zeros(1)
        aps = np.zeros((cell_thresholds.size, boundary_thresholds.size, 3))
        for j,cell_threshold in enumerate(cell_thresholds):
            for k,boundary_threshold in enumerate(boundary_thresholds):
                masks = []
                for i in range(len(val_data)):
                    output,style = self._run_net(val_data[i].transpose(1,2,0), augment=False)
                    masks.append(utils.get_masks_unet(output, cell_threshold, boundary_threshold))
                ap = metrics.average_precision(val_labels, masks)[0]
                ap0 = ap.mean(axis=0)
                aps[j,k] = ap0
            if self.nclasses==3:
                kbest = aps[j].mean(axis=-1).argmax()
            else:
                kbest = 0
            if j%4==0:
                print('best threshold at cell_threshold = {} => boundary_threshold = {}, ap @ 0.5 = {}'.format(cell_threshold, boundary_thresholds[kbest], 
                                                                        aps[j,kbest,0]))   
        if self.nclasses==3: 
            jbest, kbest = np.unravel_index(aps.mean(axis=-1).argmax(), aps.shape[:2])
        else:
            jbest = aps.squeeze().mean(axis=-1).argmax()
            kbest = 0
        cell_threshold, boundary_threshold = cell_thresholds[jbest], boundary_thresholds[kbest]
        print('>>>> best overall thresholds: (cell_threshold = {}, boundary_threshold = {}); ap @ 0.5 = {}'.format(cell_threshold, boundary_threshold, 
                                                          aps[jbest,kbest,0]))
        return cell_threshold, boundary_threshold

    def _train_step(self, x, lbl):
        X = self._to_device(x)
        if self.torch:
            self.optimizer.zero_grad()
<<<<<<< HEAD
            self.net.train()
            y = self.net(X)[0]
=======
            if self.gpu:
                self.net.train().cuda()
            else:
                self.net.train()
            y, style = self.net(X)
>>>>>>> 3ac46b2f
            loss = self.loss_fn(lbl,y)
            loss.backward()
            train_loss = loss.item()
            self.optimizer.step()
            train_loss *= len(x)
        else:
            with mx.autograd.record():
                y = self.net(X)[0]
                loss = self.loss_fn(lbl, y)
            loss.backward()
            train_loss = nd.sum(loss).asscalar()
            self.optimizer.step(x.shape[0])
        return train_loss

    def _test_eval(self, x, lbl):
        X = self._to_device(x)
        if self.torch:
            self.net.eval()
            y, style = self.net(X)
            loss = self.loss_fn(lbl,y)
            test_loss = loss.item()
            test_loss *= len(x)
        else:
            y, style = self.net(X)
            loss = self.loss_fn(lbl, y)
            test_loss = nd.sum(loss).asnumpy()
        return test_loss

    def _set_optimizer(self, learning_rate, momentum, weight_decay):
        if self.torch:
            self.optimizer = optim.SGD(self.net.parameters(), lr=learning_rate,
                            momentum=momentum, weight_decay=weight_decay)
        else:
            self.optimizer = gluon.Trainer(self.net.collect_params(), 'sgd',{'learning_rate': learning_rate,
                                'momentum': momentum, 'wd': weight_decay})

    def _set_learning_rate(self, lr):
        if self.torch:
            for param_group in self.optimizer.param_groups:
                param_group['lr'] = lr
        else:
            self.optimizer.set_learning_rate(lr)

    def _set_criterion(self):
        if self.unet:
            if self.torch:
                criterion = nn.SoftmaxCrossEntropyLoss(axis=1)
            else:
                criterion = gluon.loss.SoftmaxCrossEntropyLoss(axis=1)
        else:
            if self.torch:
                self.criterion  = nn.MSELoss(reduction='mean')
                self.criterion2 = nn.BCEWithLogitsLoss(reduction='mean')
            else:
                self.criterion  = gluon.loss.L2Loss()
                self.criterion2 = gluon.loss.SigmoidBinaryCrossEntropyLoss()

    def _train_net(self, train_data, train_labels, 
              test_data=None, test_labels=None,
              pretrained_model=None, save_path=None, save_every=100,
              learning_rate=0.2, n_epochs=500, momentum=0.9, weight_decay=0.00001, 
              batch_size=8, rescale=True, netstr='cellpose'):
        """ train function uses loss function self.loss_fn """

        d = datetime.datetime.now()
        self.learning_rate = learning_rate
        self.n_epochs = n_epochs
        self.batch_size = batch_size
        
        self._set_optimizer(self.learning_rate, momentum, weight_decay)
        self._set_criterion()
        

        nimg = len(train_data)

        # compute average cell diameter
        if rescale:
            diam_train = np.array([utils.diameters(train_labels[k][0])[0] for k in range(len(train_labels))])
            diam_train[diam_train<5] = 5.
            if test_data is not None:
                diam_test = np.array([utils.diameters(test_labels[k][0])[0] for k in range(len(test_labels))])
                diam_test[diam_test<5] = 5.
            scale_range = 0.5
        else:
            scale_range = 1.0

        nchan = train_data[0].shape[0]
        print('>>>> training network with %d channel input <<<<'%nchan)
        print('>>>> saving every %d epochs'%save_every)
        print('>>>> median diameter = %d'%self.diam_mean)
        print('>>>> LR: %0.5f, batch_size: %d, weight_decay: %0.5f'%(self.learning_rate, self.batch_size, weight_decay))
        print('>>>> ntrain = %d'%nimg)
        if test_data is not None:
            print('>>>> ntest = %d'%len(test_data))
        print(train_data[0].shape)

        # set learning rate schedule    
        LR = np.linspace(0, self.learning_rate, 10)
        if self.n_epochs > 250:
            LR = np.append(LR, self.learning_rate*np.ones(self.n_epochs-100))
            for i in range(10):
                LR = np.append(LR, LR[-1]/2 * np.ones(10))
        else:
            LR = np.append(LR, self.learning_rate*np.ones(max(0,self.n_epochs-10)))
        
        tic = time.time()

        lavg, nsum = 0, 0

        if save_path is not None:
            _, file_label = os.path.split(save_path)
            file_path = os.path.join(save_path, 'models/')

            if not os.path.exists(file_path):
                os.makedirs(file_path)
        else:
            print('WARNING: no save_path given, model not saving')

        ksave = 0
        rsc = 1.0

        # cannot train with mkldnn
        self.net.mkldnn = False

        for iepoch in range(self.n_epochs):
            np.random.seed(iepoch)
            rperm = np.random.permutation(nimg)
            self._set_learning_rate(LR[iepoch])

            for ibatch in range(0,nimg,batch_size):
                inds = rperm[ibatch:ibatch+batch_size]
                rsc = diam_train[inds] / self.diam_mean if rescale else np.ones(len(inds), np.float32)
                imgi, lbl, scale = transforms.random_rotate_and_resize(
                                        [train_data[i] for i in inds], Y=[train_labels[i][1:] for i in inds],
                                        rescale=rsc, scale_range=scale_range, unet=self.unet)
                if self.unet and lbl.shape[1]>1 and rescale:
                    lbl[:,1] /= diam_batch[:,np.newaxis,np.newaxis]**2
                train_loss = self._train_step(imgi, lbl)
                lavg += train_loss
                nsum += len(imgi) 
            
            if iepoch%10==0 or iepoch<10:
                lavg = lavg / nsum
                if test_data is not None:
                    lavgt, nsum = 0., 0
                    np.random.seed(42)
                    rperm = np.arange(0, len(test_data), 1, int)
                    for ibatch in range(0,len(test_data),batch_size):
                        inds = rperm[ibatch:ibatch+batch_size]
                        rsc = diam_test[inds] / self.diam_mean if rescale else np.ones(len(inds), np.float32)
                        imgi, lbl, scale = transforms.random_rotate_and_resize(
                                            [test_data[i] for i in inds],
                                            Y=[test_labels[i][1:] for i in inds],
                                            scale_range=0., rescale=rsc, unet=self.unet)
                        if self.unet and lbl.shape[1]>1 and rescale:
                            lbl[:,1] *= scale[0]**2

                        test_loss = self._test_eval(imgi, lbl)
                        lavgt += test_loss
                        nsum += len(imgi)

                    print('Epoch %d, Time %4.1fs, Loss %2.4f, Loss Test %2.4f, LR %2.4f'%
                            (iepoch, time.time()-tic, lavg, lavgt/nsum, LR[iepoch]))
                else:
                    print('Epoch %d, Time %4.1fs, Loss %2.4f, LR %2.4f'%
                            (iepoch, time.time()-tic, lavg, LR[iepoch]))
                lavg, nsum = 0, 0

            if save_path is not None:
                if iepoch==self.n_epochs-1 or iepoch%save_every==1:
                    # save model at the end
                    file = '{}_{}_{}'.format(self.net_type, file_label, d.strftime("%Y_%m_%d_%H_%M_%S.%f"))
                    ksave += 1
                    print('saving network parameters')
                    self.net.save_model(os.path.join(file_path, file))

        # reset to mkldnn if available
        self.net.mkldnn = self.mkldnn

        return os.path.join(file_path, file)<|MERGE_RESOLUTION|>--- conflicted
+++ resolved
@@ -800,16 +800,11 @@
         X = self._to_device(x)
         if self.torch:
             self.optimizer.zero_grad()
-<<<<<<< HEAD
-            self.net.train()
-            y = self.net(X)[0]
-=======
             if self.gpu:
                 self.net.train().cuda()
             else:
                 self.net.train()
-            y, style = self.net(X)
->>>>>>> 3ac46b2f
+            y = self.net(X)[0]
             loss = self.loss_fn(lbl,y)
             loss.backward()
             train_loss = loss.item()
